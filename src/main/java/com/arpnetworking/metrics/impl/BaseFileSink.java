/**
 * Copyright 2015 Groupon.com
 *
 * Licensed under the Apache License, Version 2.0 (the "License");
 * you may not use this file except in compliance with the License.
 * You may obtain a copy of the License at
 *
 *     http://www.apache.org/licenses/LICENSE-2.0
 *
 * Unless required by applicable law or agreed to in writing, software
 * distributed under the License is distributed on an "AS IS" BASIS,
 * WITHOUT WARRANTIES OR CONDITIONS OF ANY KIND, either express or implied.
 * See the License for the specific language governing permissions and
 * limitations under the License.
 */
package com.arpnetworking.metrics.impl;

import ch.qos.logback.classic.AsyncAppender;
import ch.qos.logback.classic.Level;
import ch.qos.logback.classic.Logger;
import ch.qos.logback.classic.LoggerContext;
import ch.qos.logback.classic.spi.ILoggingEvent;
import ch.qos.logback.core.Appender;
import ch.qos.logback.core.FileAppender;
import ch.qos.logback.core.encoder.Encoder;
import ch.qos.logback.core.rolling.RollingFileAppender;
import ch.qos.logback.core.rolling.SizeAndTimeBasedRollingPolicy;
import ch.qos.logback.core.rolling.TimeBasedRollingPolicy;
import ch.qos.logback.core.util.FileSize;
import com.arpnetworking.logback.SizeAndRandomizedTimeBasedFNATP;
import com.arpnetworking.logback.SizeAndRandomizedTimeBasedRollingPolicy;
import com.arpnetworking.metrics.Sink;
import org.slf4j.LoggerFactory;

import java.io.File;
import java.util.ArrayList;
import java.util.List;

/**
 * Base class for <code>Sink</code> implementations which write to files. This
 * implementation uses Logback as the underlying implementation to write events
 * to disk. It is designed not to interfere with Logback or SLF4J usage for
 * application logging.
 *
 * @author Ville Koskela (ville dot koskela at inscopemetrics dot com)
 * @author Ryan Ascheman (rascheman at groupon dot com)
 */
/* package private */ abstract class BaseFileSink implements Sink {

    /**
     * Accessor for the <code>Logger</code> instance to write to.
     *
     * @return The <code>Logger</code> instance to write to.
     */
    protected Logger getMetricsLogger() {
        return _metricsLogger;
    }

    private TimeBasedRollingPolicy<ILoggingEvent> createRollingPolicy(
            final String extension,
            final String fileNameWithoutExtension,
            final int maxHistory,
            final String maxFileSize,
            final boolean compress) {

<<<<<<< HEAD
        final TimeBasedRollingPolicy<ILoggingEvent> rollingPolicy;
        if (maxFileSize != null) {
            final SizeAndTimeBasedRollingPolicy<ILoggingEvent> sizeAndTimeBasedRollingPolicy = new SizeAndTimeBasedRollingPolicy<>();
            sizeAndTimeBasedRollingPolicy.setMaxFileSize(maxFileSize);
            sizeAndTimeBasedRollingPolicy.setTotalSizeCap(new FileSize(FileSize.valueOf(maxFileSize).getSize() * maxHistory));
            rollingPolicy = sizeAndTimeBasedRollingPolicy;
        } else {
            rollingPolicy = new TimeBasedRollingPolicy<>();
            rollingPolicy.setTotalSizeCap(DEFAULT_TOTAL_SIZE_CAP);
        }

=======
        final SizeAndTimeBasedRollingPolicy<ILoggingEvent> rollingPolicy = new SizeAndTimeBasedRollingPolicy<>();
        rollingPolicy.setMaxFileSize(maxFileSize);
        rollingPolicy.setTotalSizeCap(FileSize.valueOf(totalSizeCap));
>>>>>>> 0dd54cba
        rollingPolicy.setContext(_loggerContext);
        rollingPolicy.setMaxHistory(maxHistory);
        rollingPolicy.setCleanHistoryOnStart(true);
        if (compress) {
            rollingPolicy.setFileNamePattern(fileNameWithoutExtension + SIZE_DATE_EXTENSION + extension + GZIP_EXTENSION);
        } else {
            rollingPolicy.setFileNamePattern(fileNameWithoutExtension + SIZE_DATE_EXTENSION + extension);
        }

        return rollingPolicy;
    }

    private FileAppender<ILoggingEvent> createRollingAppender(
            final String fileName,
            final boolean prudent,
            final TimeBasedRollingPolicy<ILoggingEvent> rollingPolicy,
            final Encoder<ILoggingEvent> encoder) {
        final RollingFileAppender<ILoggingEvent> rollingAppender = new RollingFileAppender<>();
        rollingAppender.setContext(_loggerContext);
        rollingAppender.setName("query-log");
        rollingAppender.setFile(fileName);
        // TODO(vkoskela): Implement prudent mode [MAI-415]
        //rollingAppender.setPrudent(prudent);
        rollingAppender.setAppend(true);
        rollingAppender.setRollingPolicy(rollingPolicy);
        rollingAppender.setEncoder(encoder);
        return rollingAppender;
    }

    private Appender<ILoggingEvent> createAsyncAppender(
            final Appender<ILoggingEvent> appender,
            final int discardingThreshold,
            final int queueSize) {
        final AsyncAppender asyncAppender = new AsyncAppender();
        asyncAppender.setContext(_loggerContext);
        asyncAppender.setDiscardingThreshold(discardingThreshold);
        asyncAppender.setName("query-log-async");
        asyncAppender.setQueueSize(queueSize);
        asyncAppender.addAppender(appender);
        return asyncAppender;
    }

    /**
     * Protected constructor.
     *
     * @param builder Instance of <code>Builder</code>.
     */
    protected BaseFileSink(
            final Builder<? extends BaseFileSink, ? extends Builder<? extends Sink, ?>> builder,
            final Encoder<ILoggingEvent> encoder) {
        final String directory = builder._directory.getPath();
        final String name = builder._name;
        final String extension = builder._extension;
        final int maxHistory = builder._maxHistory.intValue();
        final boolean compress = builder._compress.booleanValue();
        final boolean prudent = builder._prudent.booleanValue();
        final boolean dropWhenQueueFull = builder._dropWhenQueueFull.booleanValue();
        final int maxQueueSize = builder._maxQueueSize.intValue();

        final StringBuilder fileNameBuilder = new StringBuilder(directory);
        fileNameBuilder.append(File.separator);
        fileNameBuilder.append(name);
        final String fileNameWithoutExtension = fileNameBuilder.toString();
        fileNameBuilder.append(extension);
        final String fileName = fileNameBuilder.toString();

        _loggerContext = new LoggerContext();
        encoder.setContext(_loggerContext);

        final TimeBasedRollingPolicy<ILoggingEvent> rollingPolicy = createRollingPolicy(
                extension,
                fileNameWithoutExtension,
                maxHistory,
                builder._maxFileSize,
                compress);
        final FileAppender<ILoggingEvent> rollingAppender = createRollingAppender(
                fileName,
                prudent,
                rollingPolicy,
                encoder);
        final Appender<ILoggingEvent> asyncAppender = createAsyncAppender(
                rollingAppender,
                dropWhenQueueFull ? maxQueueSize : 0,
                maxQueueSize);

        rollingPolicy.setParent(rollingAppender);
        rollingPolicy.start();
        encoder.start();
        rollingAppender.start();
        asyncAppender.start();

        final Logger rootLogger = _loggerContext.getLogger(Logger.ROOT_LOGGER_NAME);
        rootLogger.setLevel(Level.INFO);
        rootLogger.addAppender(asyncAppender);

        Runtime.getRuntime().addShutdownHook(new ShutdownHookThread(_loggerContext));

        _metricsLogger = _loggerContext.getLogger(Logger.ROOT_LOGGER_NAME);
    }

    private final LoggerContext _loggerContext;
    private final Logger _metricsLogger;

    private static final String SIZE_DATE_EXTENSION = ".%d{yyyy-MM-dd-HH}.%i";
    private static final String GZIP_EXTENSION = ".gz";
    private static final FileSize DEFAULT_TOTAL_SIZE_CAP = FileSize.valueOf("20GB");

    private static final org.slf4j.Logger LOGGER = LoggerFactory.getLogger(BaseFileSink.class);

    // NOTE: Package private for testing
    /* package private */ static final class ShutdownHookThread extends Thread {

        /* package private */ ShutdownHookThread(final LoggerContext context) {
            _context = context;
        }

        @Override
        public void run() {
            _context.stop();
        }

        private final LoggerContext _context;
    }

    /**
     * Builder for <code>BaseFileSink</code>.
     *
     * This class is thread safe.
     *
     * @author Ville Koskela (ville dot koskela at inscopemetrics dot com)
     */
    public abstract static class Builder<T extends Sink, B extends Builder<? extends Sink, ?>> {

        /**
         * Create an instance of <code>Sink</code>.
         *
         * @return Instance of <code>Sink</code>.
         */
        public Sink build() {
            // Defaults
            applyDefaults();

            // Validate
            final List<String> failures = new ArrayList<>();
            validate(failures);

            // Fallback
            if (!failures.isEmpty()) {
                LOGGER.warn(String.format(
                        "Unable to construct %s, metrics disabled; failures=%s",
                        this.getClass().getEnclosingClass().getSimpleName(),
                        failures));
                return new WarningSink(failures);
            }

            return createSink();
        }

        /**
         * Set the directory. Optional; default is the current working directory
         * of the application.
         *
         * @param value The value for directory.
         * @return This <code>Builder</code> instance.
         */
        public B setDirectory(final File value) {
            _directory = value;
            return self();
        }

        /**
         * Set the file name without extension. Optional; default is "query".
         * The file name without extension cannot be empty.
         *
         * @param value The value for name.
         * @return This <code>Builder</code> instance.
         */
        public B setName(final String value) {
            _name = value;
            return self();
        }

        /**
         * Set the file extension. Optional; default is ".log".
         *
         * @param value The value for extension.
         * @return This <code>Builder</code> instance.
         */
        public B setExtension(final String value) {
            _extension = value;
            return self();
        }

        /**
         * Set the max history to retain. Optional; default is 24.
         *
         * @param value The value for max history.
         * @return This <code>Builder</code> instance.
         */
        public B setMaxHistory(final Integer value) {
            _maxHistory = value;
            return self();
        }

        /**
         * Set whether files are compressed on roll. Optional; default is true.
         *
         * @param value Whether to compress on roll.
         * @return This <code>Builder</code> instance.
         */
        public B setCompress(final Boolean value) {
            _compress = value;
            return self();
        }

        /**
         * Set whether entries are flushed immediately. Entries are still
         * written asynchronously. Optional; default is true.
         *
         * @param value Whether to flush immediately.
         * @return This <code>Builder</code> instance.
         */
        public B setImmediateFlush(final Boolean value) {
            _immediateFlush = value;
            return self();
        }

        /**
         * Set whether logging should be prudent. Set this to true if multiple
         * <code>Sink</code> instances, even across JVMs, are writing to the
         * same file. Optional; default is false.
         *
         * @param value Whether to be prudent.
         * @return This <code>Builder</code> instance.
         */
        public B setPrudent(final Boolean value) {
            _prudent = value;
            return self();
        }

        /**
         * Set whether to drop events when the queue is full. If events are not
         * dropped when the queue is full closing a <code>Metrics</code>
         * instance will block on writing to this <code>Sink</code>. Optional;
         * default is false.
         *
         * @param value Whether to drop events when the queue is full.
         * @return This <code>Builder</code> instance.
         */
        public B setDropWhenQueueFull(final Boolean value) {
            _dropWhenQueueFull = value;
            return self();
        }

        /**
         * Set maximum event queue size. Optional; default is 500.
         *
         * @param value The maximum event queue size.
         * @return This <code>Builder</code> instance.
         */
        public B setMaxQueueSize(final Integer value) {
            _maxQueueSize = value;
            return self();
        }

        /**
         * Set maximum file size. Optional; default is 100MB
         *
         * @param value The maximum file size.
         * @return This <code>Builder</code> instance.
         */
        public B setMaxFileSize(final String value) {
            _maxFileSize = value;
            return self();
        }

//        /**
//         * Set total size cap. Optional; default is 20GB
//         *
//         * @param value The total size cap.
//         * @return This <code>Builder</code> instance.
//         */
//        public B setTotalSizeCap(final String value) {
//            _totalSizeCap = value;
//            return self();
//        }

        /**
         * Protected method allows child builder classes to add additional
         * defaulting behavior to fields.
         */
        protected void applyDefaults() {
            if (_directory == null) {
                _directory = DEFAULT_DIRECTORY;
                LOGGER.info(String.format("Defaulted null directory; directory=%s", _directory));
            }
            if (_name == null) {
                _name = DEFAULT_NAME;
                LOGGER.info(String.format("Defaulted null name; name=%s", _name));
            }
            if (_extension == null) {
                _extension = DEFAULT_EXTENSION;
                LOGGER.info(String.format("Defaulted null extension; extension=%s", _extension));
            }
            if (_maxHistory == null) {
                _maxHistory = DEFAULT_MAX_HISTORY;
                LOGGER.info(String.format("Defaulted null max history; maxHistory=%s", _maxHistory));
            }
            if (_compress == null) {
                _compress = DEFAULT_COMPRESS;
                LOGGER.info(String.format("Defaulted null compress; compress=%s", _compress));
            }
            if (_immediateFlush == null) {
                _immediateFlush = DEFAULT_IMMEDIATE_FLUSH;
                LOGGER.info(String.format("Defaulted null immediate flush; immediateFlush=%s", _immediateFlush));
            }
            if (_prudent == null) {
                _prudent = DEFAULT_PRUDENT;
                LOGGER.info(String.format("Defaulted null prudent; prudent=%s", _prudent));
            }
            if (_dropWhenQueueFull == null) {
                _dropWhenQueueFull = DEFAULT_DROP_WHEN_QUEUE_FULL;
                LOGGER.info(String.format("Defaulted null drop when queue full; dropWhenQueueFull=%s", _dropWhenQueueFull));
            }
            if (_maxQueueSize == null) {
                _maxQueueSize = DEFAULT_MAX_QUEUE_SIZE;
                LOGGER.info(String.format("Defaulted null max queue size; maxQueueSize=%s", _maxQueueSize));
            }
//            if (_maxFileSize == null) {
//                _maxFileSize = DEFAULT_MAX_FILE_SIZE;
//                LOGGER.info(String.format("Defaulted null max file size; maxFileSize=%s", _maxFileSize));
//            }
//            if (_totalSizeCap == null) {
//                _totalSizeCap = DEFAULT_TOTAL_SIZE_CAP;
//                LOGGER.info(String.format("Defaulted null total size cap; totalSizeCap=%s", _totalSizeCap));
//            }
        }

        /**
         * Protected method allows child builder classes to add additional
         * validation to fields.
         *
         * @param failures List of validation failures.
         */
        protected void validate(final List<String> failures) {
            if (!_directory.isDirectory()) {
                failures.add(String.format("Path is not a directory; path=%s", _directory));
            }
            if (!_directory.exists()) {
                failures.add(String.format("Path does not exist; path=%s", _directory));
            }
        }

        /**
         * Protected method delegates construction of the actual <code>Sink</code>
         * instance to the concrete builder child class.
         *
         * @return Instance of <code>T</code>.
         */
        protected abstract T createSink();

        /**
         * Protected method returns this builder with the correct top-level type.
         *
         * @return This builder with the correct top-level type.
         */
        protected abstract B self();

        protected File _directory = DEFAULT_DIRECTORY;
        protected String _name = DEFAULT_NAME;
        protected String _extension = DEFAULT_EXTENSION;
        protected Integer _maxHistory = DEFAULT_MAX_HISTORY;
        protected Boolean _compress = DEFAULT_COMPRESS;
        protected Boolean _immediateFlush = DEFAULT_IMMEDIATE_FLUSH;
        protected Boolean _prudent = DEFAULT_PRUDENT;
        protected Boolean _dropWhenQueueFull = DEFAULT_DROP_WHEN_QUEUE_FULL;
        protected Integer _maxQueueSize = DEFAULT_MAX_QUEUE_SIZE;
        protected String _maxFileSize = null;
<<<<<<< HEAD
//        protected String _totalSizeCap = DEFAULT_TOTAL_SIZE_CAP;
=======
        protected String _totalSizeCap = DEFAULT_TOTAL_SIZE_CAP;
>>>>>>> 0dd54cba

        private static final File DEFAULT_DIRECTORY = new File("./");
        private static final String DEFAULT_NAME = "query";
        private static final String DEFAULT_EXTENSION = ".log";
        private static final Integer DEFAULT_MAX_HISTORY = Integer.valueOf(24);
        private static final Boolean DEFAULT_COMPRESS = Boolean.TRUE;
        private static final Boolean DEFAULT_IMMEDIATE_FLUSH = Boolean.TRUE;
        private static final Boolean DEFAULT_PRUDENT = Boolean.FALSE;
        private static final Boolean DEFAULT_DROP_WHEN_QUEUE_FULL = Boolean.FALSE;
        private static final Integer DEFAULT_MAX_QUEUE_SIZE = Integer.valueOf(500);
<<<<<<< HEAD
//        private static final String DEFAULT_MAX_FILE_SIZE = "100MB";
=======
        // This is effectively setting the default to time based rolling w/o having to use two different classes
        private static final String DEFAULT_MAX_FILE_SIZE = "100GB";
        private static final String DEFAULT_TOTAL_SIZE_CAP = "20GB";
>>>>>>> 0dd54cba
    }
}<|MERGE_RESOLUTION|>--- conflicted
+++ resolved
@@ -27,8 +27,6 @@
 import ch.qos.logback.core.rolling.SizeAndTimeBasedRollingPolicy;
 import ch.qos.logback.core.rolling.TimeBasedRollingPolicy;
 import ch.qos.logback.core.util.FileSize;
-import com.arpnetworking.logback.SizeAndRandomizedTimeBasedFNATP;
-import com.arpnetworking.logback.SizeAndRandomizedTimeBasedRollingPolicy;
 import com.arpnetworking.metrics.Sink;
 import org.slf4j.LoggerFactory;
 
@@ -61,25 +59,12 @@
             final String fileNameWithoutExtension,
             final int maxHistory,
             final String maxFileSize,
+            final String totalSizeCap,
             final boolean compress) {
 
-<<<<<<< HEAD
-        final TimeBasedRollingPolicy<ILoggingEvent> rollingPolicy;
-        if (maxFileSize != null) {
-            final SizeAndTimeBasedRollingPolicy<ILoggingEvent> sizeAndTimeBasedRollingPolicy = new SizeAndTimeBasedRollingPolicy<>();
-            sizeAndTimeBasedRollingPolicy.setMaxFileSize(maxFileSize);
-            sizeAndTimeBasedRollingPolicy.setTotalSizeCap(new FileSize(FileSize.valueOf(maxFileSize).getSize() * maxHistory));
-            rollingPolicy = sizeAndTimeBasedRollingPolicy;
-        } else {
-            rollingPolicy = new TimeBasedRollingPolicy<>();
-            rollingPolicy.setTotalSizeCap(DEFAULT_TOTAL_SIZE_CAP);
-        }
-
-=======
         final SizeAndTimeBasedRollingPolicy<ILoggingEvent> rollingPolicy = new SizeAndTimeBasedRollingPolicy<>();
         rollingPolicy.setMaxFileSize(maxFileSize);
         rollingPolicy.setTotalSizeCap(FileSize.valueOf(totalSizeCap));
->>>>>>> 0dd54cba
         rollingPolicy.setContext(_loggerContext);
         rollingPolicy.setMaxHistory(maxHistory);
         rollingPolicy.setCleanHistoryOnStart(true);
@@ -154,6 +139,7 @@
                 fileNameWithoutExtension,
                 maxHistory,
                 builder._maxFileSize,
+                builder._totalSizeCap,
                 compress);
         final FileAppender<ILoggingEvent> rollingAppender = createRollingAppender(
                 fileName,
@@ -185,7 +171,6 @@
 
     private static final String SIZE_DATE_EXTENSION = ".%d{yyyy-MM-dd-HH}.%i";
     private static final String GZIP_EXTENSION = ".gz";
-    private static final FileSize DEFAULT_TOTAL_SIZE_CAP = FileSize.valueOf("20GB");
 
     private static final org.slf4j.Logger LOGGER = LoggerFactory.getLogger(BaseFileSink.class);
 
@@ -356,16 +341,16 @@
             return self();
         }
 
-//        /**
-//         * Set total size cap. Optional; default is 20GB
-//         *
-//         * @param value The total size cap.
-//         * @return This <code>Builder</code> instance.
-//         */
-//        public B setTotalSizeCap(final String value) {
-//            _totalSizeCap = value;
-//            return self();
-//        }
+        /**
+         * Set total size cap. Optional; default is 20GB
+         *
+         * @param value The total size cap.
+         * @return This <code>Builder</code> instance.
+         */
+        public B setTotalSizeCap(final String value) {
+            _totalSizeCap = value;
+            return self();
+        }
 
         /**
          * Protected method allows child builder classes to add additional
@@ -408,14 +393,14 @@
                 _maxQueueSize = DEFAULT_MAX_QUEUE_SIZE;
                 LOGGER.info(String.format("Defaulted null max queue size; maxQueueSize=%s", _maxQueueSize));
             }
-//            if (_maxFileSize == null) {
-//                _maxFileSize = DEFAULT_MAX_FILE_SIZE;
-//                LOGGER.info(String.format("Defaulted null max file size; maxFileSize=%s", _maxFileSize));
-//            }
-//            if (_totalSizeCap == null) {
-//                _totalSizeCap = DEFAULT_TOTAL_SIZE_CAP;
-//                LOGGER.info(String.format("Defaulted null total size cap; totalSizeCap=%s", _totalSizeCap));
-//            }
+            if (_maxFileSize == null) {
+                _maxFileSize = DEFAULT_MAX_FILE_SIZE;
+                LOGGER.info(String.format("Defaulted null max file size; maxFileSize=%s", _maxFileSize));
+            }
+            if (_totalSizeCap == null) {
+                _totalSizeCap = DEFAULT_TOTAL_SIZE_CAP;
+                LOGGER.info(String.format("Defaulted null total size cap; totalSizeCap=%s", _totalSizeCap));
+            }
         }
 
         /**
@@ -458,11 +443,7 @@
         protected Boolean _dropWhenQueueFull = DEFAULT_DROP_WHEN_QUEUE_FULL;
         protected Integer _maxQueueSize = DEFAULT_MAX_QUEUE_SIZE;
         protected String _maxFileSize = null;
-<<<<<<< HEAD
-//        protected String _totalSizeCap = DEFAULT_TOTAL_SIZE_CAP;
-=======
         protected String _totalSizeCap = DEFAULT_TOTAL_SIZE_CAP;
->>>>>>> 0dd54cba
 
         private static final File DEFAULT_DIRECTORY = new File("./");
         private static final String DEFAULT_NAME = "query";
@@ -473,12 +454,8 @@
         private static final Boolean DEFAULT_PRUDENT = Boolean.FALSE;
         private static final Boolean DEFAULT_DROP_WHEN_QUEUE_FULL = Boolean.FALSE;
         private static final Integer DEFAULT_MAX_QUEUE_SIZE = Integer.valueOf(500);
-<<<<<<< HEAD
-//        private static final String DEFAULT_MAX_FILE_SIZE = "100MB";
-=======
         // This is effectively setting the default to time based rolling w/o having to use two different classes
         private static final String DEFAULT_MAX_FILE_SIZE = "100GB";
         private static final String DEFAULT_TOTAL_SIZE_CAP = "20GB";
->>>>>>> 0dd54cba
     }
 }