/**
 * Copyright 2015 Groupon.com
 *
 * Licensed under the Apache License, Version 2.0 (the "License");
 * you may not use this file except in compliance with the License.
 * You may obtain a copy of the License at
 *
 *     http://www.apache.org/licenses/LICENSE-2.0
 *
 * Unless required by applicable law or agreed to in writing, software
 * distributed under the License is distributed on an "AS IS" BASIS,
 * WITHOUT WARRANTIES OR CONDITIONS OF ANY KIND, either express or implied.
 * See the License for the specific language governing permissions and
 * limitations under the License.
 */
package com.arpnetworking.metrics.impl;

import ch.qos.logback.classic.AsyncAppender;
import ch.qos.logback.classic.Level;
import ch.qos.logback.classic.Logger;
import ch.qos.logback.classic.LoggerContext;
import ch.qos.logback.classic.spi.ILoggingEvent;
import ch.qos.logback.core.Appender;
import ch.qos.logback.core.FileAppender;
import ch.qos.logback.core.encoder.Encoder;
import ch.qos.logback.core.rolling.RollingFileAppender;
import ch.qos.logback.core.rolling.SizeAndTimeBasedRollingPolicy;
import ch.qos.logback.core.rolling.TimeBasedRollingPolicy;
import ch.qos.logback.core.util.FileSize;
<<<<<<< HEAD
import com.arpnetworking.logback.SizeAndRandomizedTimeBasedFNATP;
import com.arpnetworking.logback.SizeAndRandomizedTimeBasedRollingPolicy;
=======
>>>>>>> ad611e4c
import com.arpnetworking.metrics.Sink;
import org.slf4j.LoggerFactory;

import java.io.File;
import java.util.ArrayList;
import java.util.List;

/**
 * Base class for <code>Sink</code> implementations which write to files. This
 * implementation uses Logback as the underlying implementation to write events
 * to disk. It is designed not to interfere with Logback or SLF4J usage for
 * application logging.
 *
 * @author Ville Koskela (ville dot koskela at inscopemetrics dot com)
 * @author Ryan Ascheman (rascheman at groupon dot com)
 */
/* package private */ abstract class BaseFileSink implements Sink {

    /**
     * Accessor for the <code>Logger</code> instance to write to.
     *
     * @return The <code>Logger</code> instance to write to.
     */
    protected Logger getMetricsLogger() {
        return _metricsLogger;
    }

    private TimeBasedRollingPolicy<ILoggingEvent> createRollingPolicy(
            final String extension,
            final String fileNameWithoutExtension,
            final int maxHistory,
            final String maxFileSize,
<<<<<<< HEAD
            final boolean compress) {

        final TimeBasedRollingPolicy<ILoggingEvent> rollingPolicy;
        if (maxFileSize != null) {
            final SizeAndTimeBasedRollingPolicy<ILoggingEvent> sizeAndTimeBasedRollingPolicy = new SizeAndTimeBasedRollingPolicy<>();
            sizeAndTimeBasedRollingPolicy.setMaxFileSize(maxFileSize);
            sizeAndTimeBasedRollingPolicy.setTotalSizeCap(new FileSize(FileSize.valueOf(maxFileSize).getSize() * maxHistory));
            rollingPolicy = sizeAndTimeBasedRollingPolicy;
        } else {
            rollingPolicy = new TimeBasedRollingPolicy<>();
            rollingPolicy.setTotalSizeCap(DEFAULT_TOTAL_SIZE_CAP);
        }

=======
            final String totalSizeCap,
            final boolean compress) {

        final SizeAndTimeBasedRollingPolicy<ILoggingEvent> rollingPolicy = new SizeAndTimeBasedRollingPolicy<>();
        rollingPolicy.setMaxFileSize(maxFileSize);
        rollingPolicy.setTotalSizeCap(FileSize.valueOf(totalSizeCap));
>>>>>>> ad611e4c
        rollingPolicy.setContext(_loggerContext);
        rollingPolicy.setMaxHistory(maxHistory);
        rollingPolicy.setCleanHistoryOnStart(true);
        if (compress) {
            rollingPolicy.setFileNamePattern(fileNameWithoutExtension + SIZE_DATE_EXTENSION + extension + GZIP_EXTENSION);
        } else {
            rollingPolicy.setFileNamePattern(fileNameWithoutExtension + SIZE_DATE_EXTENSION + extension);
        }

        return rollingPolicy;
    }

    private FileAppender<ILoggingEvent> createRollingAppender(
            final String fileName,
            final boolean prudent,
            final TimeBasedRollingPolicy<ILoggingEvent> rollingPolicy,
            final Encoder<ILoggingEvent> encoder) {
        final RollingFileAppender<ILoggingEvent> rollingAppender = new RollingFileAppender<>();
        rollingAppender.setContext(_loggerContext);
        rollingAppender.setName("query-log");
        rollingAppender.setFile(fileName);
        // TODO(vkoskela): Implement prudent mode [MAI-415]
        //rollingAppender.setPrudent(prudent);
        rollingAppender.setAppend(true);
        rollingAppender.setRollingPolicy(rollingPolicy);
        rollingAppender.setEncoder(encoder);
        return rollingAppender;
    }

    private Appender<ILoggingEvent> createAsyncAppender(
            final Appender<ILoggingEvent> appender,
            final int discardingThreshold,
            final int queueSize) {
        final AsyncAppender asyncAppender = new AsyncAppender();
        asyncAppender.setContext(_loggerContext);
        asyncAppender.setDiscardingThreshold(discardingThreshold);
        asyncAppender.setName("query-log-async");
        asyncAppender.setQueueSize(queueSize);
        asyncAppender.addAppender(appender);
        return asyncAppender;
    }

    /**
     * Protected constructor.
     *
     * @param builder Instance of <code>Builder</code>.
     */
    protected BaseFileSink(
            final Builder<? extends BaseFileSink, ? extends Builder<? extends Sink, ?>> builder,
            final Encoder<ILoggingEvent> encoder) {
        final String directory = builder._directory.getPath();
        final String name = builder._name;
        final String extension = builder._extension;
        final int maxHistory = builder._maxHistory.intValue();
        final boolean compress = builder._compress.booleanValue();
        final boolean prudent = builder._prudent.booleanValue();
        final boolean dropWhenQueueFull = builder._dropWhenQueueFull.booleanValue();
        final int maxQueueSize = builder._maxQueueSize.intValue();

        final StringBuilder fileNameBuilder = new StringBuilder(directory);
        fileNameBuilder.append(File.separator);
        fileNameBuilder.append(name);
        final String fileNameWithoutExtension = fileNameBuilder.toString();
        fileNameBuilder.append(extension);
        final String fileName = fileNameBuilder.toString();

        _loggerContext = new LoggerContext();
        encoder.setContext(_loggerContext);

        final TimeBasedRollingPolicy<ILoggingEvent> rollingPolicy = createRollingPolicy(
                extension,
                fileNameWithoutExtension,
                maxHistory,
                builder._maxFileSize,
<<<<<<< HEAD
=======
                builder._totalSizeCap,
>>>>>>> ad611e4c
                compress);
        final FileAppender<ILoggingEvent> rollingAppender = createRollingAppender(
                fileName,
                prudent,
                rollingPolicy,
                encoder);
        final Appender<ILoggingEvent> asyncAppender = createAsyncAppender(
                rollingAppender,
                dropWhenQueueFull ? maxQueueSize : 0,
                maxQueueSize);

        rollingPolicy.setParent(rollingAppender);
        rollingPolicy.start();
        encoder.start();
        rollingAppender.start();
        asyncAppender.start();

        final Logger rootLogger = _loggerContext.getLogger(Logger.ROOT_LOGGER_NAME);
        rootLogger.setLevel(Level.INFO);
        rootLogger.addAppender(asyncAppender);

        Runtime.getRuntime().addShutdownHook(new ShutdownHookThread(_loggerContext));

        _metricsLogger = _loggerContext.getLogger(Logger.ROOT_LOGGER_NAME);
    }

    private final LoggerContext _loggerContext;
    private final Logger _metricsLogger;

    private static final String SIZE_DATE_EXTENSION = ".%d{yyyy-MM-dd-HH}.%i";
    private static final String GZIP_EXTENSION = ".gz";
    private static final FileSize DEFAULT_TOTAL_SIZE_CAP = FileSize.valueOf("20GB");

    private static final org.slf4j.Logger LOGGER = LoggerFactory.getLogger(BaseFileSink.class);

    // NOTE: Package private for testing
    /* package private */ static final class ShutdownHookThread extends Thread {

        /* package private */ ShutdownHookThread(final LoggerContext context) {
            _context = context;
        }

        @Override
        public void run() {
            _context.stop();
        }

        private final LoggerContext _context;
    }

    /**
     * Builder for <code>BaseFileSink</code>.
     *
     * This class is thread safe.
     *
     * @author Ville Koskela (ville dot koskela at inscopemetrics dot com)
     */
    public abstract static class Builder<T extends Sink, B extends Builder<? extends Sink, ?>> {

        /**
         * Create an instance of <code>Sink</code>.
         *
         * @return Instance of <code>Sink</code>.
         */
        public Sink build() {
            // Defaults
            applyDefaults();

            // Validate
            final List<String> failures = new ArrayList<>();
            validate(failures);

            // Fallback
            if (!failures.isEmpty()) {
                LOGGER.warn(String.format(
                        "Unable to construct %s, metrics disabled; failures=%s",
                        this.getClass().getEnclosingClass().getSimpleName(),
                        failures));
                return new WarningSink(failures);
            }

            return createSink();
        }

        /**
         * Set the directory. Optional; default is the current working directory
         * of the application.
         *
         * @param value The value for directory.
         * @return This <code>Builder</code> instance.
         */
        public B setDirectory(final File value) {
            _directory = value;
            return self();
        }

        /**
         * Set the file name without extension. Optional; default is "query".
         * The file name without extension cannot be empty.
         *
         * @param value The value for name.
         * @return This <code>Builder</code> instance.
         */
        public B setName(final String value) {
            _name = value;
            return self();
        }

        /**
         * Set the file extension. Optional; default is ".log".
         *
         * @param value The value for extension.
         * @return This <code>Builder</code> instance.
         */
        public B setExtension(final String value) {
            _extension = value;
            return self();
        }

        /**
         * Set the max history to retain. Optional; default is 24.
         *
         * @param value The value for max history.
         * @return This <code>Builder</code> instance.
         */
        public B setMaxHistory(final Integer value) {
            _maxHistory = value;
            return self();
        }

        /**
         * Set whether files are compressed on roll. Optional; default is true.
         *
         * @param value Whether to compress on roll.
         * @return This <code>Builder</code> instance.
         */
        public B setCompress(final Boolean value) {
            _compress = value;
            return self();
        }

        /**
         * Set whether entries are flushed immediately. Entries are still
         * written asynchronously. Optional; default is true.
         *
         * @param value Whether to flush immediately.
         * @return This <code>Builder</code> instance.
         */
        public B setImmediateFlush(final Boolean value) {
            _immediateFlush = value;
            return self();
        }

        /**
         * Set whether logging should be prudent. Set this to true if multiple
         * <code>Sink</code> instances, even across JVMs, are writing to the
         * same file. Optional; default is false.
         *
         * @param value Whether to be prudent.
         * @return This <code>Builder</code> instance.
         */
        public B setPrudent(final Boolean value) {
            _prudent = value;
            return self();
        }

        /**
         * Set whether to drop events when the queue is full. If events are not
         * dropped when the queue is full closing a <code>Metrics</code>
         * instance will block on writing to this <code>Sink</code>. Optional;
         * default is false.
         *
         * @param value Whether to drop events when the queue is full.
         * @return This <code>Builder</code> instance.
         */
        public B setDropWhenQueueFull(final Boolean value) {
            _dropWhenQueueFull = value;
            return self();
        }

        /**
         * Set maximum event queue size. Optional; default is 500.
         *
         * @param value The maximum event queue size.
         * @return This <code>Builder</code> instance.
         */
        public B setMaxQueueSize(final Integer value) {
            _maxQueueSize = value;
            return self();
        }

        /**
         * Set maximum file size. Optional; default is 100MB
         *
         * @param value The maximum file size.
         * @return This <code>Builder</code> instance.
         */
        public B setMaxFileSize(final String value) {
            _maxFileSize = value;
            return self();
        }

<<<<<<< HEAD
//        /**
//         * Set total size cap. Optional; default is 20GB
//         *
//         * @param value The total size cap.
//         * @return This <code>Builder</code> instance.
//         */
//        public B setTotalSizeCap(final String value) {
//            _totalSizeCap = value;
//            return self();
//        }
=======
        /**
         * Set total size cap. Optional; default is 20GB
         *
         * @param value The total size cap.
         * @return This <code>Builder</code> instance.
         */
        public B setTotalSizeCap(final String value) {
            _totalSizeCap = value;
            return self();
        }
>>>>>>> ad611e4c

        /**
         * Protected method allows child builder classes to add additional
         * defaulting behavior to fields.
         */
        protected void applyDefaults() {
            if (_directory == null) {
                _directory = DEFAULT_DIRECTORY;
                LOGGER.info(String.format("Defaulted null directory; directory=%s", _directory));
            }
            if (_name == null) {
                _name = DEFAULT_NAME;
                LOGGER.info(String.format("Defaulted null name; name=%s", _name));
            }
            if (_extension == null) {
                _extension = DEFAULT_EXTENSION;
                LOGGER.info(String.format("Defaulted null extension; extension=%s", _extension));
            }
            if (_maxHistory == null) {
                _maxHistory = DEFAULT_MAX_HISTORY;
                LOGGER.info(String.format("Defaulted null max history; maxHistory=%s", _maxHistory));
            }
            if (_compress == null) {
                _compress = DEFAULT_COMPRESS;
                LOGGER.info(String.format("Defaulted null compress; compress=%s", _compress));
            }
            if (_immediateFlush == null) {
                _immediateFlush = DEFAULT_IMMEDIATE_FLUSH;
                LOGGER.info(String.format("Defaulted null immediate flush; immediateFlush=%s", _immediateFlush));
            }
            if (_prudent == null) {
                _prudent = DEFAULT_PRUDENT;
                LOGGER.info(String.format("Defaulted null prudent; prudent=%s", _prudent));
            }
            if (_dropWhenQueueFull == null) {
                _dropWhenQueueFull = DEFAULT_DROP_WHEN_QUEUE_FULL;
                LOGGER.info(String.format("Defaulted null drop when queue full; dropWhenQueueFull=%s", _dropWhenQueueFull));
            }
            if (_maxQueueSize == null) {
                _maxQueueSize = DEFAULT_MAX_QUEUE_SIZE;
                LOGGER.info(String.format("Defaulted null max queue size; maxQueueSize=%s", _maxQueueSize));
            }
<<<<<<< HEAD
//            if (_maxFileSize == null) {
//                _maxFileSize = DEFAULT_MAX_FILE_SIZE;
//                LOGGER.info(String.format("Defaulted null max file size; maxFileSize=%s", _maxFileSize));
//            }
//            if (_totalSizeCap == null) {
//                _totalSizeCap = DEFAULT_TOTAL_SIZE_CAP;
//                LOGGER.info(String.format("Defaulted null total size cap; totalSizeCap=%s", _totalSizeCap));
//            }
=======
            if (_maxFileSize == null) {
                _maxFileSize = DEFAULT_MAX_FILE_SIZE;
                LOGGER.info(String.format("Defaulted null max file size; maxFileSize=%s", _maxFileSize));
            }
            if (_totalSizeCap == null) {
                _totalSizeCap = DEFAULT_TOTAL_SIZE_CAP;
                LOGGER.info(String.format("Defaulted null total size cap; totalSizeCap=%s", _totalSizeCap));
            }
>>>>>>> ad611e4c
        }

        /**
         * Protected method allows child builder classes to add additional
         * validation to fields.
         *
         * @param failures List of validation failures.
         */
        protected void validate(final List<String> failures) {
            if (!_directory.isDirectory()) {
                failures.add(String.format("Path is not a directory; path=%s", _directory));
            }
            if (!_directory.exists()) {
                failures.add(String.format("Path does not exist; path=%s", _directory));
            }
        }

        /**
         * Protected method delegates construction of the actual <code>Sink</code>
         * instance to the concrete builder child class.
         *
         * @return Instance of <code>T</code>.
         */
        protected abstract T createSink();

        /**
         * Protected method returns this builder with the correct top-level type.
         *
         * @return This builder with the correct top-level type.
         */
        protected abstract B self();

        protected File _directory = DEFAULT_DIRECTORY;
        protected String _name = DEFAULT_NAME;
        protected String _extension = DEFAULT_EXTENSION;
        protected Integer _maxHistory = DEFAULT_MAX_HISTORY;
        protected Boolean _compress = DEFAULT_COMPRESS;
        protected Boolean _immediateFlush = DEFAULT_IMMEDIATE_FLUSH;
        protected Boolean _prudent = DEFAULT_PRUDENT;
        protected Boolean _dropWhenQueueFull = DEFAULT_DROP_WHEN_QUEUE_FULL;
        protected Integer _maxQueueSize = DEFAULT_MAX_QUEUE_SIZE;
        protected String _maxFileSize = null;
        protected String _totalSizeCap = DEFAULT_TOTAL_SIZE_CAP;

        private static final File DEFAULT_DIRECTORY = new File("./");
        private static final String DEFAULT_NAME = "query";
        private static final String DEFAULT_EXTENSION = ".log";
        private static final Integer DEFAULT_MAX_HISTORY = Integer.valueOf(24);
        private static final Boolean DEFAULT_COMPRESS = Boolean.TRUE;
        private static final Boolean DEFAULT_IMMEDIATE_FLUSH = Boolean.TRUE;
        private static final Boolean DEFAULT_PRUDENT = Boolean.FALSE;
        private static final Boolean DEFAULT_DROP_WHEN_QUEUE_FULL = Boolean.FALSE;
        private static final Integer DEFAULT_MAX_QUEUE_SIZE = Integer.valueOf(500);
        // This is effectively setting the default to time based rolling w/o having to use two different classes
        private static final String DEFAULT_MAX_FILE_SIZE = "100GB";
        private static final String DEFAULT_TOTAL_SIZE_CAP = "20GB";
    }
}<|MERGE_RESOLUTION|>--- conflicted
+++ resolved
@@ -27,11 +27,6 @@
 import ch.qos.logback.core.rolling.SizeAndTimeBasedRollingPolicy;
 import ch.qos.logback.core.rolling.TimeBasedRollingPolicy;
 import ch.qos.logback.core.util.FileSize;
-<<<<<<< HEAD
-import com.arpnetworking.logback.SizeAndRandomizedTimeBasedFNATP;
-import com.arpnetworking.logback.SizeAndRandomizedTimeBasedRollingPolicy;
-=======
->>>>>>> ad611e4c
 import com.arpnetworking.metrics.Sink;
 import org.slf4j.LoggerFactory;
 
@@ -64,28 +59,13 @@
             final String fileNameWithoutExtension,
             final int maxHistory,
             final String maxFileSize,
-<<<<<<< HEAD
-            final boolean compress) {
-
-        final TimeBasedRollingPolicy<ILoggingEvent> rollingPolicy;
-        if (maxFileSize != null) {
-            final SizeAndTimeBasedRollingPolicy<ILoggingEvent> sizeAndTimeBasedRollingPolicy = new SizeAndTimeBasedRollingPolicy<>();
-            sizeAndTimeBasedRollingPolicy.setMaxFileSize(maxFileSize);
-            sizeAndTimeBasedRollingPolicy.setTotalSizeCap(new FileSize(FileSize.valueOf(maxFileSize).getSize() * maxHistory));
-            rollingPolicy = sizeAndTimeBasedRollingPolicy;
-        } else {
-            rollingPolicy = new TimeBasedRollingPolicy<>();
-            rollingPolicy.setTotalSizeCap(DEFAULT_TOTAL_SIZE_CAP);
-        }
-
-=======
             final String totalSizeCap,
             final boolean compress) {
 
+        // TODO(vkoskela): Use LogbackSteno's random compression strategy
         final SizeAndTimeBasedRollingPolicy<ILoggingEvent> rollingPolicy = new SizeAndTimeBasedRollingPolicy<>();
         rollingPolicy.setMaxFileSize(maxFileSize);
         rollingPolicy.setTotalSizeCap(FileSize.valueOf(totalSizeCap));
->>>>>>> ad611e4c
         rollingPolicy.setContext(_loggerContext);
         rollingPolicy.setMaxHistory(maxHistory);
         rollingPolicy.setCleanHistoryOnStart(true);
@@ -160,10 +140,7 @@
                 fileNameWithoutExtension,
                 maxHistory,
                 builder._maxFileSize,
-<<<<<<< HEAD
-=======
                 builder._totalSizeCap,
->>>>>>> ad611e4c
                 compress);
         final FileAppender<ILoggingEvent> rollingAppender = createRollingAppender(
                 fileName,
@@ -195,7 +172,6 @@
 
     private static final String SIZE_DATE_EXTENSION = ".%d{yyyy-MM-dd-HH}.%i";
     private static final String GZIP_EXTENSION = ".gz";
-    private static final FileSize DEFAULT_TOTAL_SIZE_CAP = FileSize.valueOf("20GB");
 
     private static final org.slf4j.Logger LOGGER = LoggerFactory.getLogger(BaseFileSink.class);
 
@@ -366,18 +342,6 @@
             return self();
         }
 
-<<<<<<< HEAD
-//        /**
-//         * Set total size cap. Optional; default is 20GB
-//         *
-//         * @param value The total size cap.
-//         * @return This <code>Builder</code> instance.
-//         */
-//        public B setTotalSizeCap(final String value) {
-//            _totalSizeCap = value;
-//            return self();
-//        }
-=======
         /**
          * Set total size cap. Optional; default is 20GB
          *
@@ -388,7 +352,6 @@
             _totalSizeCap = value;
             return self();
         }
->>>>>>> ad611e4c
 
         /**
          * Protected method allows child builder classes to add additional
@@ -431,25 +394,6 @@
                 _maxQueueSize = DEFAULT_MAX_QUEUE_SIZE;
                 LOGGER.info(String.format("Defaulted null max queue size; maxQueueSize=%s", _maxQueueSize));
             }
-<<<<<<< HEAD
-//            if (_maxFileSize == null) {
-//                _maxFileSize = DEFAULT_MAX_FILE_SIZE;
-//                LOGGER.info(String.format("Defaulted null max file size; maxFileSize=%s", _maxFileSize));
-//            }
-//            if (_totalSizeCap == null) {
-//                _totalSizeCap = DEFAULT_TOTAL_SIZE_CAP;
-//                LOGGER.info(String.format("Defaulted null total size cap; totalSizeCap=%s", _totalSizeCap));
-//            }
-=======
-            if (_maxFileSize == null) {
-                _maxFileSize = DEFAULT_MAX_FILE_SIZE;
-                LOGGER.info(String.format("Defaulted null max file size; maxFileSize=%s", _maxFileSize));
-            }
-            if (_totalSizeCap == null) {
-                _totalSizeCap = DEFAULT_TOTAL_SIZE_CAP;
-                LOGGER.info(String.format("Defaulted null total size cap; totalSizeCap=%s", _totalSizeCap));
-            }
->>>>>>> ad611e4c
         }
 
         /**
